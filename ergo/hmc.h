#ifndef ERGO_HMC_H
#define ERGO_HMC_H

#include <ergo/util.h>
#include <ergo/exception.h>
#include <ergo/rand.h>
#include <ergo/record.h>
#include <vector>
#include <algorithm>
#include <numeric>
#include <string>
#include <boost/function.hpp>
#include <boost/optional.hpp>
#include <boost/random/mersenne_twister.hpp>
#include <boost/random/uniform_01.hpp>
#include <boost/random/normal_distribution.hpp>
#include <boost/bind.hpp>
#include <boost/ref.hpp>

namespace ergo {

/**
 * @class hmc_step
 *
 * hmc_step is a functor that runs a single iteration of the hybrid monte carlo
 * algorithm.
 *
 * Boolean template parameters control whether certain optimizations are on or
 * off.
 *
 * @tparam Model            The model type.
 * @tparam ACCEPT_STEP      Do a accept/reject step? If this is true
 *                          this becomes a true HMC step.  If false,
 *                          several evaluations of the target distribtuion
 *                          can be eliminated, but convergence to the
 *                          target distribution is not guaranteed.
 * @tparam REVERSIBLE       Whether or not it's important for the leapfrog steps
 *                          to be reversible.  For true MCMC, this should be
 *                          true, but passing false allows for fewer gradient
 *                          evaluations, in some configurations (i.e. if we
 *                          accept_step = false, and alpha > 0).
 */
<<<<<<< HEAD
template<typename Model, typename rng_t = default_rng_t, bool ACCEPT_STEP = true, bool REVERSIBLE = true>
=======
template<
    typename Model,
    typename Rng = boost::mt19937,
    bool ACCEPT_STEP = true,
    bool REVERSIBLE = true>
>>>>>>> ab79d16d
class hmc_step
{
public:
    // typedefs
    typedef std::vector<double> vec_t;
    typedef boost::function1<double, const Model&> evaluate_t;
    typedef boost::function1<vec_t, const Model&> gradient_t;
    typedef boost::function3<void, const hmc_step&, const Model&, double>
            record_t;
    typedef boost::function2<double, const Model*, size_t> model_get_t;
    typedef boost::function3<void, Model*, size_t, double> model_set_t;
    typedef boost::function1<size_t, const Model*> model_size_t;
    typedef Rng rng_t;

public:
    /** @brief  Constructor with vector adapter
     *
     * It is required for HMC simulation that the model be interpreted as a
     * vector of real-numbers.  This constructor allows the model object to
     * be wrapped in a vector interface implemented by \c adapter.  The
     * \a VectorAdapter concept is simple: it must implement three members:
     * get, set, and size, with the following syntex:
     *
     * \code{.cpp}
     *     Model m;
     *     double x = a.get(m, i);
     *     m.set(m, i, x);
     *     size_t i = m.size();
     * \endcode
     *
     * @param adapter       Wrapper for Model type that makes it appear like a
     *                      vector, i.e. implements get(), set(), and size().
     *
     * @param log_target    Logarithm of the target distribution, e.g. a log-
     *                      posterior distribution.  Function (object) must
     *                      recieve Model and return double.
     *
     * @param gradient      Gradient of log_target.  Receives Model and returns
     *                      vector of doubles.
     *
     * @param step_sizes    Simulation step size, one element per dimension.
     *
     * @param num_steps     Number of iterations to run the dynamics simulation
     *                      for each step.  Larger values reduce random walk
     *                      behavior, but increases computation time and could
     *                      increase rejection rate.
     *
     * @param alpha         Amount of momentum to preserve between calls,
     *                      in [0,1]. If set to > 0.0 an exception will
     *                      be thrown if the model changes dimension
     *                      between calls.
     *
     * @param rngr          boost::ref to a RNG object. Use this ctor when
     *                      you do not want to copy the RNG to this hmc_step.
     *                      If copy semantics is desired, use other ctor.
     *                      If no RNG is given, a global RNG will be used
     *                      which is shared amongst all other steps.
     */
    template <class VectorAdapter, class Evaluate, class Gradient>
    hmc_step
    (
        const VectorAdapter& adapter,
        const Evaluate& log_target,
        const Gradient& gradient,
        const vec_t& step_sizes,
        int num_steps,
        double alpha,
        boost::reference_wrapper<rng_t> rngr = boost::ref(global_rng<rng_t>())
    );


    /** @brief  Adapterless constructor
     *
     * It is required for HMC simulation that the model be interpreted as a
     * vector of real-numbers. This constructor assumes the model already
     * implements vector semantics, i.e. implements std::vector's operator[]
     * and size() functions.
     *
     * For models that don't implement vector semantics, or to achieve
     * different semantics (e.g. for block sampling), use the other
     * constructor that receives an adapter wrapper.
     *
     * @param log_target    Logarithm of the target distribution, e.g. a log-
     *                      posterior distribution.  Function (object) must
     *                      recieve Model and return double.
     *
     * @param gradient      Gradient of log_target.  Receives Model and returns
     *                      vector of doubles.
     *
     * @param step_sizes    Simulation step size, one element per dimension.
     *
     * @param alpha         Amount of momentum to preserve between calls, in
     *                      [0,1].  If set to > 0.0 an exception will be thrown
     *                      if the model changes dimension between calls.
     *
     * @param rngr          boost::ref to a RNG object. Use this ctor when
     *                      you do not want to copy the RNG to this hmc_step.
     *                      If copy semantics is desired, use other ctor.
     *                      If no RNG is given, a global RNG will be used
     *                      which is shared amongst all other steps.
     */
    template <class Evaluate, class Gradient>
    hmc_step
    (
        const Evaluate& log_target,
        const Gradient& gradient,
        const vec_t& step_sizes,
        int num_dynamics_steps,
        double alpha,
        boost::reference_wrapper<rng_t> rngr = boost::ref(global_rng<rng_t>())
    );

    /** @brief  Constructor with vector adapter
     *
     * It is required for HMC simulation that the model be interpreted as a
     * vector of real-numbers.  This constructor allows the model object to
     * be wrapped in a vector interface implemented by \c adapter.  The
     * \a VectorAdapter concept is simple: it must implement three members:
     * get, set, and size, with the following syntex:
     *
     * \code{.cpp}
     *     Model m;
     *     double x = a.get(m, i);
     *     m.set(m, i, x);
     *     size_t i = m.size();
     * \endcode
     *
     * @param adapter       Wrapper for Model type that makes it appear like a
     *                      vector, i.e. implements get(), set(), and size().
     *
     * @param log_target    Logarithm of the target distribution, e.g. a log-
     *                      posterior distribution.  Function (object) must
     *                      recieve Model and return double.
     *
     * @param gradient      Gradient of log_target.  Receives Model and returns
     *                      vector of doubles.
     *
     * @param step_sizes    Simulation step size, one element per dimension.
     *
     * @param num_steps     Number of iterations to run the dynamics simulation
     *                      for each step.  Larger values reduce random walk
     *                      behavior, but increases computation time and could
     *                      increase rejection rate.
     *
     * @param alpha         Amount of momentum to preserve between calls,
     *                      in [0,1]. If set to > 0.0 an exception will
     *                      be thrown if the model changes dimension
     *                      between calls.
     *
     * @param rng           RNG object. Use this ctor when
     *                      you want to copy the RNG to this hmc_step.
     *                      If reference semantics is desired, use other ctor.
     */
    template <class VectorAdapter, class Evaluate, class Gradient>
    hmc_step
    (
        const VectorAdapter& adapter,
        const Evaluate& log_target,
        const Gradient& gradient,
        const vec_t& step_sizes,
        int num_steps,
        double alpha,
        const rng_t& rng
    );


    /** @brief  Adapterless constructor
     *
     * It is required for HMC simulation that the model be interpreted as a
     * vector of real-numbers. This constructor assumes the model already
     * implements vector semantics, i.e. implements std::vector's operator[]
     * and size() functions.
     *
     * For models that don't implement vector semantics, or to achieve
     * different semantics (e.g. for block sampling), use the other
     * constructor that receives an adapter wrapper.
     *
     * @param log_target    Logarithm of the target distribution, e.g. a log-
     *                      posterior distribution.  Function (object) must
     *                      recieve Model and return double.
     *
     * @param gradient      Gradient of log_target.  Receives Model and returns
     *                      vector of doubles.
     *
     * @param step_sizes    Simulation step size, one element per dimension.
     *
     * @param alpha         Amount of momentum to preserve between calls, in
     *                      [0,1].  If set to > 0.0 an exception will be thrown
     *                      if the model changes dimension between calls.
     *
     * @param rng           RNG object. Use this ctor when
     *                      you want to copy the RNG to this hmc_step.
     *                      If reference semantics is desired, use other ctor.
     */
    template <class Evaluate, class Gradient>
    hmc_step
    (
        const Evaluate& log_target,
        const Gradient& gradient,
        const vec_t& step_sizes,
        int num_dynamics_steps,
        double alpha,
        const rng_t& rng
    );

    /** @brief  Reset step. Momentum is discarded. */
    void reset() { if(alpha_ != 0.0) p_.resize(0); }

    /** @brief  Reset step with new step sizes. Momentum is discarded. */
    void reset(const vec_t& step_sizes)
    {
        reset();
        step_sizes_ = step_sizes;
    }

    /** @brief  Set the number of dynamics steps. */
    void set_num_dynamics_steps(size_t nds) { num_dynamics_steps_ = nds; }

    /** @brief  Returns the number of dynamics steps. */
    size_t num_dynamics_steps() const { return num_dynamics_steps_; }

    /**
     * @brief Runs a step of Hybrid Monte Carlo (HMC) on a model m.
     *
     * If the step is rejected, m remains unchanged; if the step is
     * accepted, m will hold the new state.
     *
     * @note This method uses swap(Model&, Model&); for best
     * performance, swap() should be specialized for Model.
     */
    void operator()(Model& m, double& lt_m) const;

    /**
     * @brief   Potential energy (i.e. negative log target density) of initial
     *          model in previous step.
     */
    double initial_potential() const { return U_; }

    /**
     * @brief   Potential energy (i.e. negative log target density) of final
     *          model in previous step
     */
    double final_potential() const { return U_star_; }

    /**
     * @brief   Kinetic energy (i.e. squared magnitude of momentum) of initial
     *          model in previous step
     */
    double initial_kinetic() const { return K_; }

    /**
     * @brief   Kinetic energy (i.e. squared magnitude of momentum) of final
     *          model in previous step
     */
    double final_kinetic() const { return K_star_; }

    /** @brief  Acceptance probability of previous step */
    double acceptance_probability() const { return accept_prob_; }

    /**
     * @brief   HMC proposed model (i.e., model after dynamics).
     *
     * This function returns an optional to the last model proposed by this
     * step, regardless of acceptance. Note that, if step is not instructed
     * to save proposed models (via store_proposed()), or if the step has not
     * been executed yet, this function returns boost::none.
     */
    boost::optional<const Model&> proposed_model() const
    {
        if(store_proposed_)
        {
            return boost::optional<const Model&>(*proposed_model_);
        }

        return boost::none;
    }

    /** @brief  Was previous step accepted? */
    bool accepted() const { return accepted_; }

    /** @brief  Set the temperature (for annealing). */
    double temperature() const { return temperature_; }

    /** @brief  Set the temperature (for annealing). */
    void set_temperature(double temp) { temperature_ = temp; }

    /** @brief  Returns the name of this step. */
    const std::string& name() const { return name_; }

    /** @brief  Returns the name of this step. */
    void rename(const std::string& name) { return name_ = name; }

    /** @brief  Toggle whether this step should store the proposed model. */
    void store_proposed(bool store = true) { store_proposed_ = store; }

    /** @brief  Sets the lower bounds for variables of the model. */
    void set_lower_bounds(const vec_t& lower_bounds)
    {
        lower_bounds_ = lower_bounds;
    }

    /** @brief  Sets the upper bounds for variables of the model. */
    void set_upper_bounds(const vec_t& upper_bounds)
    {
        upper_bounds_ = upper_bounds;
    }

    /** @brief  Add a recorder to this step. */
    template <class Recorder>
    void add_recorder(const Recorder& rec) { recorders_.push_back(rec); }

    /** @brief  Remove all recorders from step. */
    void clear_recorders() { recorders_.clear(); }

private:
    /**
     * @brief   Determine whether the full leapfrog step is a
     *          full-step (otherwise half-step)
     */
    bool is_first_p_full_
    (
        const bool alpha,
        const bool accept_step,
        const bool reversible
    )
    {
        // We'd like to avoid the final momentum update, if possible.  It
        // isn't avoidable if we have an accept step.  If we discard
        // the accept step, we have two options:
        // There are two ways to skip the final momentum update:
        // (a) If the momentum is completely replaced in every step
        //     (i.e. alpha == 0), the final momentum doesn't matter, so
        //     we can discard it without sacrificing anything.
        // (b) If we perform partial replacement of momenta (alpha > 0),
        //     we can't discard the momentum update, so we'll roll it into
        //     the first momentum update, sacrificing reversibility.
        //
        // If you use partial momentum updates, and reversibility must be
        // maintined, no optimizations may be used.
        //
        // We can summarize this logic in a truth table, which we build below.
        //
        // Inputs are encoded as follows:
        //     A = 1: accept/reject step is enabled
        //     A = 0: accept/reject step is skipped
        //
        //     R = 1: reversibility must be maintained
        //     R = 0: reversibilty may be sacrificed.
        //
        //     P = 1: partial momenta updates are performed
        //     P = 0: momenta are fully replaced at each iteration
        //
        // Outputs:
        //     f = 0: first momenta update is a half-update
        //     f = 1:   "     "       "     "   full-update
        //     l = 0: last momemnta update is a half-update
        //     l = 1:  "     "        "     "   ignored
        //
        //  In other words, f=0 and l=0 means "use standard mcmc".  Any
        //  other combination of outputs implies an optimization is used.
        //
        //    A  R  P  ||  f  l    comments
        //   -------------------------------
        //    1  x  x  ||  0  0     true HMC
        //    0  0  0  ||  0  1     still reversible
        //    0  1  0  ||  0  1
        //    0  0  1  ||  1  1     not reversible
        //    0  1  1  ||  0  0
        //
        // This results in the following boolean expressions:
        //
        //    f = !A  ^ !(R ^ P)
        //    l = !A ^ !R ^ P
        //
        // Here, 'v' means "or",  '^' means "and".

        // Which of these methods to use
        const bool partial_updates = (alpha > 0.0);
        return !accept_step && !reversible && partial_updates;
    }

    /**
     * @brief   Determine whether to ignore the last momentum
     *          leapfrog step (otherwise take a final half-step).
     */
    bool is_last_p_ignored_
    (
        const bool alpha,
        const bool accept_step,
        const bool reversible
    )
    {
        const bool partial_updates = (alpha > 0.0);
        // there's a truth table under is_first_p_full that explains this
        // boolean logic.
        return !accept_step && !(reversible && partial_updates);
    }

protected:
    /** @brief  Function object that gets the i-th element of the model. */
    model_get_t get_;

    /** @brief  Function object that sets the i-th element of the model. */
    model_set_t set_;

    /** @brief  Function object that gets the size of the model. */
    model_size_t size_;

    /** @brief  Function object that computes the (log) target density. */
    evaluate_t log_target_;

    /** @brief  Function object that computes the gradient. */
    gradient_t gradient_;

    /** @brief  Vector of step sizes for the leap-frog algorithm. */
    vec_t step_sizes_;

    /**
     * @brief   The number of leapfrog steps in the trajectory.
     *
     * @note    According to XXX, "choosing a suitable trajectory length
     *          is crucial if HMC is to explore the state space systematically,
     *          rather than by a random walk". "For a problem thought to be
     *          fairly difficult, a trajectory with m_length = 100 might be
     *          a suitable starting point".
     */
    size_t num_dynamics_steps_;

    /** @brief  Amount of stochastic update to apply to momentum. */
    double alpha_;

    /** @brief  Momentum vector. */
    mutable vec_t p_;

    /** @brief  Optimization constant. Set to false for true MCMC. */
    bool first_p_full_;

    /** @brief  Optimization constant. Set to false for true MCMC. */
    bool last_p_ignore_;

    /** @brief  Temperature is used for annealing. */
    double temperature_;

    /** @brief  Name is used for identifying this step. */
    std::string name_;

    /** @brief  State vector will never be smaller than this. */
    vec_t lower_bounds_;

    /** @brief  State vector will never be larger than this. */
    vec_t upper_bounds_;

    /**
     * @brief   Random number generator -- for generating random samples. This
     *          is used when this step object is required to own its own
     *          RNG.
     */
    rng_t rng_own_;

    /**
     * @brief   Random number generator -- for generating random samples.
     *          This is what is used by this step. If the step owns its own
     *          RNG, this simply points to rng_; otherwise, it points to
     *          the RNG passed in.
     */
    rng_t& rng_;

    /** @brief  Uniform distribution -- used for generating uniform samples. */
    mutable boost::random::uniform_01<> uni_dist_;

    /** @brief  Normal distribution -- used for generating normal samples. */
    mutable boost::random::normal_distribution<> norm_dist_;

    /** @brief  Potential energy of model before simulating dynamics */
    mutable double U_;

    /** @brief  Potential energy of model after simulating dynamics */
    mutable double U_star_;

    /** @brief  Kinetic energy of model before simulating dynamics */
    mutable double K_;

    /** @brief  Kinetic energy of model after simulating dynamics */
    mutable double K_star_;

    /** @brief  Acceptance probabiliy of the model after simulating dynamics */
    mutable double accept_prob_;

    /** @brief  Whether or not the proposed model was accepted */
    mutable bool accepted_;

    /** @brief  Store proposed model here. */
    mutable boost::optional<Model> proposed_model_;

    /** @brief  Keep tabs on proposed model? */
    bool store_proposed_;

    /** @brief  Vector of recorders. */
    mutable std::vector<record_t> recorders_;
};

/* \/ \/ \/ \/ \/ \/ \/ \/ \/ \/ \/ \/ \/ \/ \/ \/ \/ \/ \/ \/ \/ \/ \/ \/ \/ */

template <class Model, class Rng, bool ACCEPT_STEP, bool REVERSIBLE>
template <class VectorAdapter, class Evaluate, class Gradient>
inline
hmc_step<Model, Rng, ACCEPT_STEP, REVERSIBLE>::hmc_step
(
    const VectorAdapter& adapter,
    const Evaluate& log_target,
    const Gradient& gradient,
    const vec_t& step_sizes,
    int num_steps,
    double alpha,
    boost::reference_wrapper<rng_t> rngr
) :
    log_target_(log_target),
    gradient_(gradient),
    step_sizes_(step_sizes),
    num_dynamics_steps_(num_steps),
    alpha_(alpha),
    first_p_full_(is_first_p_full_(alpha, ACCEPT_STEP, REVERSIBLE)),
    last_p_ignore_(is_last_p_ignored_(alpha, ACCEPT_STEP, REVERSIBLE)),
    temperature_(1.0),
    name_("generic-hmc-step"),
    rng_(rngr.get()),
    norm_dist_(0, 1),
    store_proposed_(false)
{
    // shared_ptr allows get_, set_, and size_ to own the adapter, and avoids
    // us having to store it explicitly in this object.
    boost::shared_ptr<VectorAdapter> a_p(new VectorAdapter(adapter));
    get_ = boost::bind<double>(&VectorAdapter::get, a_p, _1, _2);
    set_ = boost::bind<void>(&VectorAdapter::set, a_p, _1, _2, _3);
    size_ = boost::bind<size_t>(&VectorAdapter::size, a_p, _1);
}

/* \/ \/ \/ \/ \/ \/ \/ \/ \/ \/ \/ \/ \/ \/ \/ \/ \/ \/ \/ \/ \/ \/ \/ \/ \/ */

template<class Model, class Rng, bool ACCEPT_STEP, bool REVERSIBLE>
template <class Evaluate, class Gradient>
inline
hmc_step<Model, Rng, ACCEPT_STEP, REVERSIBLE>::hmc_step
(
    const Evaluate& log_target,
    const Gradient& gradient,
    const vec_t& step_sizes,
    int num_dynamics_steps,
    double alpha,
    boost::reference_wrapper<rng_t> rngr
) :
    get_(boost::bind<double>(vector_get<Model>, _1, _2)),
    set_(boost::bind<void>(vector_set<Model>, _1, _2, _3)),
    size_(boost::bind<size_t>(&Model::size, _1)),
    log_target_(log_target),
    gradient_(gradient),
    step_sizes_(step_sizes),
    num_dynamics_steps_(num_dynamics_steps),
    alpha_(alpha),
    first_p_full_(is_first_p_full_(alpha, ACCEPT_STEP, REVERSIBLE)),
    last_p_ignore_(is_last_p_ignored_(alpha, ACCEPT_STEP, REVERSIBLE)),
    temperature_(1.0),
    name_("generic-hmc-step"),
    rng_(rngr.get()),
    norm_dist_(0, 1),
    store_proposed_(false)
{}

/* \/ \/ \/ \/ \/ \/ \/ \/ \/ \/ \/ \/ \/ \/ \/ \/ \/ \/ \/ \/ \/ \/ \/ \/ \/ */

template <class Model, class Rng, bool ACCEPT_STEP, bool REVERSIBLE>
template <class VectorAdapter, class Evaluate, class Gradient>
inline
hmc_step<Model, Rng, ACCEPT_STEP, REVERSIBLE>::hmc_step
(
    const VectorAdapter& adapter,
    const Evaluate& log_target,
    const Gradient& gradient,
    const vec_t& step_sizes,
    int num_steps,
    double alpha,
    const Rng& rng
) :
    log_target_(log_target),
    gradient_(gradient),
    step_sizes_(step_sizes),
    num_dynamics_steps_(num_steps),
    alpha_(alpha),
    first_p_full_(is_first_p_full_(alpha, ACCEPT_STEP, REVERSIBLE)),
    last_p_ignore_(is_last_p_ignored_(alpha, ACCEPT_STEP, REVERSIBLE)),
    temperature_(1.0),
    name_("generic-hmc-step"),
    rng_own_(rng),
    rng_(rng_own_),
    norm_dist_(0, 1),
    store_proposed_(false)
{
    // shared_ptr allows get_, set_, and size_ to own the adapter, and avoids
    // us having to store it explicitly in this object.
    boost::shared_ptr<VectorAdapter> a_p(new VectorAdapter(adapter));
    get_ = boost::bind<double>(&VectorAdapter::get, a_p, _1, _2);
    set_ = boost::bind<void>(&VectorAdapter::set, a_p, _1, _2, _3);
    size_ = boost::bind<size_t>(&VectorAdapter::size, a_p, _1);
}

/* \/ \/ \/ \/ \/ \/ \/ \/ \/ \/ \/ \/ \/ \/ \/ \/ \/ \/ \/ \/ \/ \/ \/ \/ \/ */

template<class Model, class Rng, bool ACCEPT_STEP, bool REVERSIBLE>
template <class Evaluate, class Gradient>
inline
hmc_step<Model, Rng, ACCEPT_STEP, REVERSIBLE>::hmc_step
(
    const Evaluate& log_target,
    const Gradient& gradient,
    const vec_t& step_sizes,
    int num_dynamics_steps,
    double alpha,
    const Rng& rng
) :
    get_(boost::bind<double>(vector_get<Model>, _1, _2)),
    set_(boost::bind<void>(vector_set<Model>, _1, _2, _3)),
    size_(boost::bind<size_t>(&Model::size, _1)),
    log_target_(log_target),
    gradient_(gradient),
    step_sizes_(step_sizes),
    num_dynamics_steps_(num_dynamics_steps),
    alpha_(alpha),
    first_p_full_(is_first_p_full_(alpha, ACCEPT_STEP, REVERSIBLE)),
    last_p_ignore_(is_last_p_ignored_(alpha, ACCEPT_STEP, REVERSIBLE)),
    temperature_(1.0),
    name_("generic-hmc-step"),
    rng_own_(rng),
    rng_(rng_own_),
    norm_dist_(0, 1),
    store_proposed_(false)
{}

/* \/ \/ \/ \/ \/ \/ \/ \/ \/ \/ \/ \/ \/ \/ \/ \/ \/ \/ \/ \/ \/ \/ \/ \/ \/ */

template<class Model, class Rng, bool ACCEPT_STEP, bool REVERSIBLE>
void hmc_step<Model, Rng, ACCEPT_STEP, REVERSIBLE>::operator()
(
    Model& q,
    double& lt_q
) const
{
    using namespace std;

    // ===============================================================
    // This variant of HMC is outlined in Horowitz (1991):
    //  "A generalized guided monte carlo algorithm."
    //  It allows us to choose between partial or complete stochastic
    //  replacement of momenta, without changing the algorithm.  Neal's
    //  version exhibits random walk when using "partial updates," so
    //  we opted against it.
    // ---------------------------------------------------------------

    const bool CONSTRAINED_TARGET = !lower_bounds_.empty();
    const size_t hmc_dim = size_(&q);

    if(hmc_dim != step_sizes_.size())
    {
        throw dimension_mismatch(
                "Model dimension doesn't match numer of step_size elements.",
                __FILE__,
                __LINE__);
    }


    // make sure dimension of p is the same as of the model
    if(p_.size() != hmc_dim)
    {
        p_.resize(hmc_dim);
        fill(p_.begin(), p_.end(), 0.0);
    }

    // Sample new momentum -- using a partial update.
    // Note: when alpha = 0 this algorithm becomes regular HMC;
    // however, it performs a bunch of unnecessary computations,
    // so when alpha = 0, we avoid them and generate the momentum
    // directly
    if(alpha_ == 0.0 && temperature_ == 1.0)
    {
        generate(p_.begin(), p_.end(), boost::bind(norm_dist_, rng_));
    }
    else
    {
        transform(
            p_.begin(),
            p_.end(),
            p_.begin(),
            bind1st(multiplies<double>(), alpha_));

        vec_t nvec(hmc_dim);
        generate(nvec.begin(), nvec.end(), boost::bind(norm_dist_, rng_));

        double stochastic_weight =
            sqrt(1 - alpha_ * alpha_) * sqrt(temperature_);

        transform(
            nvec.begin(),
            nvec.end(),
            nvec.begin(),
            bind1st(multiplies<double>(), stochastic_weight));

        transform(
            p_.begin(),
            p_.end(),
            nvec.begin(),
            p_.begin(),
            plus<double>());
    }

    // Compute grad_U (which is -grad(log_target))
    // and multiply times epsilon (grad_U never appears alone)
    vec_t grad_x_eps = gradient_(q);

    transform(
        grad_x_eps.begin(),
        grad_x_eps.end(),
        grad_x_eps.begin(),
        bind1st(multiplies<double>(), -1.0));

    transform(
        grad_x_eps.begin(),
        grad_x_eps.end(),
        step_sizes_.begin(),
        grad_x_eps.begin(),
        multiplies<double>());

    // ===============================================================
    //  LEAP-FROG algorithm
    // ---------------------------------------------------------------

    // copy cur model to proposed model
    proposed_model_ = q;

    // q_star is a ref to the member propoosed_model_
    Model& q_star = *proposed_model_;

    vec_t p_star = p_;

    if(first_p_full_)
    {
        // OPTIMIZATION BRANCH
        // We perform a full-step of the momentum.
        //
        // The normal algorithm calls for a 1/2 step here, but
        // we offer an optimization that makes this a full step,
        // and eliminates the final 1/2 step later on.  This saves
        // one gradient evaluation per iteration, which may be significant.
        // Note: using this optimization, the algorithm is no longer true
        // MCMC, because the step is not volume-preserving (and thus not
        // reversible)
        transform(
            p_star.begin(),
            p_star.end(),
            grad_x_eps.begin(),
            p_star.begin(),
            minus<double>());
    }
    else
    {
        // We perform a half-step of the momentum
        // (as per the normal leapfrog algorithm).
        vec_t tmp_vec(grad_x_eps.size());
        transform(
            grad_x_eps.begin(),
            grad_x_eps.end(),
            tmp_vec.begin(),
            bind2nd(divides<double>(), 2.0));

        transform(
            p_star.begin(),
            p_star.end(),
            tmp_vec.begin(),
            p_star.begin(),
            minus<double>());
    }

    // Alternate full steps for position and momentum
    vec_t etp(step_sizes_.size());

    for(int i = 0; i < num_dynamics_steps_; i++)
    {
        // Perform a full update of the parameters
        // First compute epsilon x p_star
        transform(
            step_sizes_.begin(),
            step_sizes_.end(),
            p_star.begin(),
            etp.begin(),
            multiplies<double>());

        for(size_t d = 0; d < hmc_dim; d++)
        {
            double mpb;
            if(!CONSTRAINED_TARGET)
            {
                mpb = etp[d];
            }
            else
            {
                if(lower_bounds_.size() != hmc_dim)
                {
                    throw dimension_mismatch(__FILE__, __LINE__);
                }

                // HANDLING CONSTRAINTS
                // We need to fix the position and momentum until they stop
                // violating constraints. See Neal for details.
                double q_d_p, q_d;
                do
                {
                    q_d = get_(&q_star, d);
                    q_d_p = q_d + etp[d];
                    if(q_d_p < lower_bounds_[d])
                    {
                        q_d_p = (2 * lower_bounds_[d] - q_d_p);
                        p_star[d] *= -1;
                    }

                    if(q_d_p > upper_bounds_[d])
                    {
                        q_d_p = (2 * upper_bounds_[d] - q_d_p);
                        p_star[d] *= -1;
                    }
                } while(q_d_p < lower_bounds_[d] || q_d_p > upper_bounds_[d]);

                mpb = q_d_p - q_d;
            }

            double tmp = get_(&q_star, d);
            set_(&q_star, d, tmp + mpb);
        }

        // if (last_iteration && don't care about final value of p)
        if(i == num_dynamics_steps_ - 1 && last_p_ignore_)
        {
            /* do nothing */

            // OPTIMIZATION BRANCH
            // Don't bother performing the final gradient evaluation, because
            // either
            // (a) the final momentum will be discarded, or
            // (b) the final half-update of momentum was rolled into a full
            //     initial momentum update.
            // In either case, this is no longer true MCMC, but could be
            // "close enough," and the benefits to running time may be worth it.
        }
        else
        {
            // update grad_U x epsilon.
            grad_x_eps = gradient_(q_star);

            transform(
                grad_x_eps.begin(),
                grad_x_eps.end(),
                grad_x_eps.begin(),
                bind1st(multiplies<double>(), -1));

            transform(
                grad_x_eps.begin(),
                grad_x_eps.end(),
                step_sizes_.begin(),
                grad_x_eps.begin(),
                multiplies<double>());
        }

        // Make a full step for the momentum, except at the end of the
        // trajectory
        if(i != num_dynamics_steps_ - 1)
        {
            transform(
                p_star.begin(),
                p_star.end(),
                grad_x_eps.begin(),
                p_star.begin(),
                minus<double>());
        }
    }

    if(last_p_ignore_)
    {
        /* Do nothing */
        // OPTIMIZATION BRANCH (see above)
    }
    else
    {
        // Make a half step for momentum at the end.
        vec_t tmp_vec(grad_x_eps.size());
        transform(
            grad_x_eps.begin(),
            grad_x_eps.end(),
            tmp_vec.begin(),
            bind2nd(divides<double>(), 2.0));

        transform(
            p_star.begin(),
            p_star.end(),
            tmp_vec.begin(),
            p_star.begin(),
            minus<double>());
    }

    // Negate momentum at end of trajectory to make the proposal symmetric
    transform(
        p_star.begin(),
        p_star.end(),
        p_star.begin(),
        bind1st(multiplies<double>(), -1));


    // ===============================================================
    //  Accept step
    // ---------------------------------------------------------------

    U_star_ = -log_target_(q_star);
    U_ = -lt_q;

    // TODO: may need to divide by step size here...
    K_star_ = inner_product(
                    p_star.begin(),
                    p_star.end(),
                    p_star.begin(),
                    0.0) / 2.0;

    K_ = inner_product(p_.begin(), p_.end(), p_.begin(), 0.0) / 2.0;

    if(ACCEPT_STEP)
    {
        // compute acceptance probability
        // not totall sure if dividing by temperature is valid here,
        // since we're mutliplying
        // momentum by temperature earlier in the file.  Might be either/or.
        // ksimek, April 26, 2012
        accept_prob_ = (U_ - U_star_ + K_ - K_star_) / temperature_;
    }
    else
    {
        // at least 0 ensures acceptance
        accept_prob_ = 0.0;
    }

    double u = log(uni_dist_(rng_));

    if(u < accept_prob_)
    {
        // update the position and momentum
        // Note: specialize swap to get best performance
        using std::swap;
        swap(q, q_star);
        swap(p_, p_star);
        accepted_ = true;

        // update log(target)
        lt_q = -U_star_;

        // if asked to keep the proposed model, copy it into q_star (which is a
        // ref to proposed_model_)
        if(store_proposed_)
        {
            q_star = q;
        }
    }
    else
    {
        // Everything stays the same
        accepted_ = false;
    }

    // Negate momentum to avoid random walk.
    // true reversal of momentum only occurs when rejection occurs.
    // note: if alpha is not 0, this makes the step non-reversible
    transform(
        p_.begin(),
        p_.end(),
        p_.begin(),
        bind1st(multiplies<double>(), -1));

    // call recorders
    for_each(
        recorders_.begin(),
        recorders_.end(),
        boost::bind(&record_t::operator(), _1, *this, q, lt_q));
}

/**
 * @class   hmc_detail_recorder
 * @brief   Records details about a HMC step.
 */
template <class OutputIterator>
class hmc_detail_recorder
{
public:
    typedef step_detail record_type;

    hmc_detail_recorder(OutputIterator it) : it_(it)
    {}

    template <class Model, class Rng, bool AS, bool R>
    void operator()
    (
        const hmc_step<Model, Rng, AS, R>& step,
        const Model&,
        double log_target
    )
    {
        step_detail detail;

        detail.type = "hmc";
        detail.name = step.name();
        detail.log_target = log_target;
        detail.details["initial_potential"] = step.initial_potential();
        detail.details["final_potential"] = step.final_potential();
        detail.details["initial_kinetic"] = step.initial_kinetic();
        detail.details["final_kinetic"] = step.final_kinetic();
        detail.details["p_accept"] = step.acceptance_probability();
        detail.details["accepted"] = step.accepted();

        *it_++ = detail;
    }

private:
    OutputIterator it_;
};

/**
 * @brief   Convenience function to create a hmc_detail_recorder.
 */
template <class OutputIterator>
inline
hmc_detail_recorder<OutputIterator> make_hmc_detail_recorder(OutputIterator it)
{
    return hmc_detail_recorder<OutputIterator>(it);
}

} // namespace ergo

#endif // ERGO_HMC_H
<|MERGE_RESOLUTION|>--- conflicted
+++ resolved
@@ -40,15 +40,11 @@
  *                          evaluations, in some configurations (i.e. if we
  *                          accept_step = false, and alpha > 0).
  */
-<<<<<<< HEAD
-template<typename Model, typename rng_t = default_rng_t, bool ACCEPT_STEP = true, bool REVERSIBLE = true>
-=======
 template<
     typename Model,
-    typename Rng = boost::mt19937,
+    typename Rng = default_rng_t,
     bool ACCEPT_STEP = true,
     bool REVERSIBLE = true>
->>>>>>> ab79d16d
 class hmc_step
 {
 public:

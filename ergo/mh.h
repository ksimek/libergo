#ifndef ERGO_MH_H
#define ERGO_MH_H

#include <ergo/rand.h>
#include <ergo/record.h>
#include <cmath>
#include <vector>
#include <algorithm>
#include <string>
#include <boost/function.hpp>
#include <boost/random/mersenne_twister.hpp>
#include <boost/random/uniform_01.hpp>
#include <boost/optional.hpp>
#include <boost/bind.hpp>
#include <boost/ref.hpp>

/**
 * @file    mh_step.h
 * @brief   Contains classes representing Metropolis-Hastings steps.
 */

namespace ergo {

/**
 * @struct  mh_proposal_result
 * @brief   Contains information about a MH proposal.
 *
 * This class represents the result of proposing a value using a MH proposal
 * distribution. Any proposers used with mh_step should return this. It
 * contains the forward and reverse densities/probabilities.
 */
struct mh_proposal_result
{
    double fwd;
    double rev;
    std::string name;

    mh_proposal_result(double fp, double rp, const std::string& nm = "") :
        fwd(fp), rev(rp), name(nm) {}
};

/**
 * @class   mh_step
 * @brief   Basic Metropolist-Hastings step.
 *
 * This class implements the canonical MH step logic. To use it, you must
 * have a target distribution and a proposal mechanism.
 */
<<<<<<< HEAD
template <class Model, class rng_t = default_rng_t>
=======
template <class Model, class Rng = boost::mt19937>
>>>>>>> ab79d16d
class mh_step
{
public:
    // typedefs
    typedef boost::function1<double, const Model&> evaluate_t;
    typedef boost::function2<mh_proposal_result, const Model&, Model&>
            propose_t;
    typedef boost::function3<void, const mh_step&, const Model&, double>
            record_t;
    typedef Rng rng_t;

public:
    /**
     * @brief   Construct a MH step object.
     *
     * Construct a Metropolis-Hastings sampling step with the given target
     * distribution, proposal distribution, and random number generator.
     * The RNG passed is not copied, but a reference to it is held inside this
     * object. If copy is desired, use constructor without boost::ref. If
     * no RNG is provided, this function will use a global one which is
     * shared amongst all objects.
     *
     * @tparam  Evaluate    A unary function type; receives a Model by
     *                      const-ref and returns a double.
     *
     * @tparam  Propose     The proposer type; must comply with MH proposal
     *                      concept.
     */
    template <class Evaluate, class Propose>
    mh_step
    (
        const Evaluate& log_target,
        const Propose& propose,
        boost::reference_wrapper<rng_t> rngr = boost::ref(global_rng<rng_t>())
    ) :
        log_target_(log_target),
        propose_(propose),
        temperature_(1.0),
        name_("generic-mh-step"),
        store_proposed_(false),
        p_res_(0.0, 0.0),
        rng_(rngr.get())
    {}

    /**
     * @brief  Construct a MH step object.
     *
     * Construct a Metropolis-Hastings sampling step with the given target
     * distribution, proposal distribution, and random number generator.
     * The RNG will be copied to the mh_step object; if reference semantics
     * are desired, use constructor with boost::ref.
     *
     * @tparam  Evaluate    A unary function type; receives a Model by
     *                      const-ref and returns a double.
     *
     * @tparam  Propose     The proposer type; must comply with MH proposal
     *                      concept.
     */
    template <class Evaluate, class Propose>
    mh_step
    (
        const Evaluate& log_target,
        const Propose& propose,
        const rng_t& rng
    ) :
        log_target_(log_target),
        propose_(propose),
        name_("generic-mh-step"),
        temperature_(1.0),
        store_proposed_(false),
        p_res_(0.0, 0.0),
        rng_own_(rng),
        rng_(rng_own_)
    {}

    /** @brief  Set the temperature (for annealing). */
    double temperature() const { return temperature_; }

    /** @brief  Set the temperature (for annealing). */
    void set_temperature(double temp) { temperature_ = temp; }

    /** @brief  Returns the name of this step. */
    const std::string& name() const { return name_; }

    /** @brief  Returns the name of this step. */
    void rename(const std::string& name) { name_ = name; }

    /** @brief  Toggle whether this step should store the proposed model. */
    void store_proposed(bool store = true) { store_proposed_ = store; }

    /** @brief  Add a recorder to this step. */
    template <class Recorder>
    void add_recorder(const Recorder& rec) { recorders_.push_back(rec); }

    /**
     * @brief   Executes this step.
     *
     * Runs this step, which generates a new sample.
     *
     * @param m     The current state of the sampler. Note that this function
     *              will overwrite its value with the new sample.
     *
     * @param lt    The current value of the log-target. Note that this
     *              function will overwrite its value with the new value.
     */
    void operator()(Model& m, double& lt) const;

    /**
     * @brief   log probability density of the current model under the
     *          target distribution. Applies to the previously-executed
     *          step only.
     */
    double current_target_density() const { return cur_target_; }

    /**
     * @brief   log probability density of the proposed model under the
     *          target distribution. Applies to the previously-executed
     *          step only.
     */
    double proposed_target_density() const { return prop_target_; }

    /**
     * @brief   Proposal result of latest call to step.
     */
    const mh_proposal_result& proposal_result() const { return p_res_; }

    /**
     * @brief   Metropolis-hastings acceptance probability of the previous
     *          step.
     */
    double acceptance_probability() const { return accept_prob_; }

    /**
     * @brief   Metropolis-hastings proposed model.
     *
     * This function returns an optional to the last model proposed by this
     * step, regardless of acceptance. Note that, if step is not instructed
     * to save proposed models (via store_proposed()), or if the step has not
     * been executed yet, this function returns boost::none.
     */
    boost::optional<const Model&> proposed_model() const
    {
        if(store_proposed_)
        {
            return boost::optional<const Model&>(*proposed_model_);
        }

        return boost::none;
    }

    /** @brief  Was the previous step accepted? */
    bool accepted() const { return accepted_; }

private:
    evaluate_t log_target_;
    propose_t propose_;
    double temperature_;
    std::string name_;
    bool store_proposed_;

    mutable double accept_prob_;
    mutable double cur_target_;
    mutable double prop_target_;
    mutable mh_proposal_result p_res_;
    mutable bool accepted_;

    mutable boost::optional<Model> proposed_model_;

    rng_t rng_own_;
    rng_t& rng_;
    mutable boost::random::uniform_01<> uni_dist_;

    mutable std::vector<record_t> recorders_;
};

/* \/ \/ \/ \/ \/ \/ \/ \/ \/ \/ \/ \/ \/ \/ \/ \/ \/ \/ \/ \/ \/ \/ \/ \/ \/ */

template <class Model, class Rng>
void mh_step<Model, Rng>::operator()(Model& m, double& log_target) const
{
    cur_target_ = log_target;

    // Use member so that:
    // (a) no default construction is necessary
    // (b) the proposed object is only allocated once per the lifetime
    //     of the object
    if(!proposed_model_)
    {
        // copy constructor is called
        proposed_model_ = m;
    }

    // m_p is proposed model
    Model& m_p = *proposed_model_;

    // propose model and compute probabilities/densities
    p_res_ = propose_(m, m_p);
    double fwd = p_res_.fwd;
    double rev = p_res_.rev;

    // get log-target distribution of the proposed model
    prop_target_ = log_target_(m_p);

    // compute acceptance probability
    accept_prob_ = (prop_target_ - cur_target_ + rev - fwd) / temperature_;

    // accept sample?
    double u = std::log(uni_dist_(rng_));
    if(u < accept_prob_)
    {
        // Model type should specialize swap to get best performance
        using std::swap;
        swap(m, m_p);
        log_target = prop_target_;
        accepted_ = true;

        // if asked to keep the proposed model, copy it into m_p (which is a
        // ref to proposed_model_)
        if(store_proposed_)
        {
            m_p = m;
        }
    }
    else
    {
        accepted_ = false;

        // if(store_proposed_) do nothing; m_p already contains proposed model
    }

    // call recorders
    std::for_each(
        recorders_.begin(),
        recorders_.end(),
        boost::bind(&record_t::operator(), _1, *this, m, log_target));
}

/**
 * @class   mh_detail_recorder
 * @brief   Records details about a MH step.
 */
template <class OutputIterator>
class mh_detail_recorder
{
public:
    typedef step_detail record_type;

    mh_detail_recorder(OutputIterator it) : it_(it)
    {}

    template <class Model, class Rng>
    void operator()
    (
        const mh_step<Model, Rng>& step,
        const Model&,
        double log_target
    )
    {
        step_detail detail;
        const mh_proposal_result& pres = step.proposal_result();

        detail.type = "mh";
        detail.name = step.name() + ":" + pres.name;
        detail.log_target = log_target;
        detail.details["cur_lt"] = step.current_target_density();
        detail.details["prop_lt"] = step.proposed_target_density();
        detail.details["fwd_q"] = pres.fwd;
        detail.details["rev_q"] = pres.rev;
        detail.details["p_accept"] = step.acceptance_probability();
        detail.details["accepted"] = step.accepted();

        *it_++ = detail;
    }

private:
    OutputIterator it_;
};

/**
 * @brief   Convenience function to create a mh_detail_recorder.
 */
template <class OutputIterator>
inline
mh_detail_recorder<OutputIterator> make_mh_detail_recorder(OutputIterator it)
{
    return mh_detail_recorder<OutputIterator>(it);
}

} // namespace ergo

#endif //ERGO_MH_H
<|MERGE_RESOLUTION|>--- conflicted
+++ resolved
@@ -46,11 +46,7 @@
  * This class implements the canonical MH step logic. To use it, you must
  * have a target distribution and a proposal mechanism.
  */
-<<<<<<< HEAD
-template <class Model, class rng_t = default_rng_t>
-=======
-template <class Model, class Rng = boost::mt19937>
->>>>>>> ab79d16d
+template <class Model, class Rng = default_rng_t>
 class mh_step
 {
 public:
